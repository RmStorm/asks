--- conflicted
+++ resolved
@@ -20,10 +20,7 @@
 parts/
 sdist/
 var/
-<<<<<<< HEAD
-=======
 wheels/
->>>>>>> 97e0fa4f
 *.egg-info/
 .installed.cfg
 *.egg
@@ -70,11 +67,7 @@
 # PyBuilder
 target/
 
-<<<<<<< HEAD
-# IPython Notebook
-=======
 # Jupyter Notebook
->>>>>>> 97e0fa4f
 .ipynb_checkpoints
 
 # pyenv
@@ -87,15 +80,8 @@
 .env
 
 # virtualenv
-<<<<<<< HEAD
 venv/
 ENV/
-=======
-.venv
-venv/
-ENV/
-env/
->>>>>>> 97e0fa4f
 
 # Spyder project settings
 .spyderproject
