# pylint: disable=wrong-import-position

from overly import (
    Server,
    ssl_socket_wrapper,
    default_ssl_cert,
    send_200,
    send_204,
    send_303,
    send_404,
    delay,
    send_request_as_json,
    finish,
    HttpMethods,

)

import ssl
from os import path
from tempfile import NamedTemporaryFile
from functools import partial

import curio
import pytest

import asks
from asks.errors import TooManyRedirects, BadStatus, RequestTimeout


def curio_run(func):
    def func_wrapper(*args, **kwargs):
        kernel = curio.Kernel()
        r = kernel.run(func(*args, **kwargs))
        kernel.run(shutdown=True)
    return func_wrapper


asks.init('curio')


_TEST_LOC = ("localhost", 25001)
_SSL_CONTEXT = ssl.create_default_context(cadata=default_ssl_cert)


# GET tests
@Server(_TEST_LOC, steps=[send_200, finish], socket_wrapper=ssl_socket_wrapper)
@curio_run
async def test_https_get(server):
    r = await asks.get(server.https_test_url, ssl_context=_SSL_CONTEXT)
    assert r.status_code == 200


# @curio_run
# async def test_bad_www_and_schema_get():
#     r = await asks.get('http://reddit.com')
#     assert r.status_code == 200


@Server(_TEST_LOC, steps=[send_200, finish])
@curio_run
async def test_http_get(server):
    r = await asks.get(server.http_test_url)
    assert r.status_code == 200


# # Redirect tests


<<<<<<< HEAD
@Server(
    _TEST_LOC,
    max_requests=4,
    steps=[
        [(HttpMethods.GET, "/redirect_1"), send_303, finish],
        [(HttpMethods.GET, "/"), send_200, finish],
        [(HttpMethods.GET, "/redirect_1"), send_303, finish],
        [(HttpMethods.GET, "/"), send_200, finish],
    ],
    ordered_steps=True,
)
=======
@curio_run
async def test_http_get_client_error():
    r = await asks.get('http://httpbin.org/status/400')
    with pytest.raises(BadStatus) as excinfo:
        r.raise_for_status()
    assert excinfo.match('400 Client Error: BAD REQUEST')


@curio_run
async def test_http_get_server_error():
    r = await asks.get('http://httpbin.org/status/500')
    with pytest.raises(BadStatus) as excinfo:
        r.raise_for_status()
    assert excinfo.match('500 Server Error: INTERNAL SERVER ERROR')


# Redirect tests
>>>>>>> 733f277b
@curio_run
async def test_http_redirect(server):
    r = await asks.get(server.http_test_url + '/redirect_1')
    assert len(r.history) == 1

    # make sure history doesn't persist across responses
    r.history.append('not a response obj')
    r = await asks.get(server.http_test_url + '/redirect_1')
    assert len(r.history) == 1


@Server(
    _TEST_LOC,
    max_requests=3,
    steps=[
        [(HttpMethods.GET, "/redirect_max"), partial(send_303, headers=[('location', 'redirect_max1')]), finish],
        [(HttpMethods.GET, "/redirect_max1"), partial(send_303, headers=[('location', 'redirect_max')]), finish],
    ],
)
@curio_run
async def test_http_max_redirect_error(server):
    with pytest.raises(TooManyRedirects):
        await asks.get(server.http_test_url + '/redirect_max', max_redirects=1)


@Server(
    _TEST_LOC,
    max_requests=2,
    steps=[
        [(HttpMethods.GET, "/redirect_once"), partial(send_303, headers=[('location', '/')]), finish],
        [(HttpMethods.GET, "/"), send_200, finish],
    ],
)
@curio_run
async def test_http_max_redirect(server):
    r = await asks.get(server.http_test_url + '/redirect_once', max_redirects=2)
    assert r.status_code == 200


# Timeout tests

@Server(_TEST_LOC, steps=[delay(2), send_200, finish])
@curio_run
async def test_http_timeout_error(server):
    with pytest.raises(RequestTimeout):
        await asks.get(server.http_test_url, timeout=1)


@Server(_TEST_LOC, steps=[send_200, finish])
@curio_run
async def test_http_timeout(server):
    r = await asks.get(server.http_test_url, timeout=10)
    assert r.status_code == 200


# Param set test

@Server(_TEST_LOC, steps=[send_request_as_json, finish])
@curio_run
async def test_param_dict_set(server):
    r = await asks.get(server.http_test_url,
                       params={'cheese': 'the best'})
    j = r.json()
    assert next(v == 'the best' for k, v in j['params'] if k == 'cheese')


# Data set test


@Server(_TEST_LOC, steps=[send_request_as_json, finish])
@curio_run
async def test_data_dict_set(server):
    r = await asks.post(server.http_test_url,
                        data={'cheese': 'please bby'})
    j = r.json()
    assert next(v == 'please bby' for k, v in j['form'] if k == 'cheese')


# # Cookie send test
# @curio_run
# async def test_cookie_dict_send():
#     r = await asks.get('http://httpbin.org/cookies',
#                        cookies={'Test-Cookie': 'Test Cookie Value'})
#     j = r.json()
#     assert 'Test-Cookie' in j['cookies']


# # Custom headers test
# @curio_run
# async def test_header_set():
#     r = await asks.get('http://httpbin.org/headers',
#                        headers={'Asks-Header': 'Test Header Value'})
#     j = r.json()
#     assert 'Asks-Header' in j['headers']
#     assert 'cOntenT-tYPe' in r.headers


# # File send test
# TEST_DIR = path.dirname(path.abspath(__file__))
# TEST_FILE1 = path.join(TEST_DIR, 'test_file1.txt')
# TEST_FILE2 = path.join(TEST_DIR, 'test_file2')

# @curio_run
# async def test_file_send_single():
#     r = await asks.post('http://httpbin.org/post',
#                         files={'file_1': TEST_FILE1})
#     j = r.json()
#     assert j['files']['file_1'] == 'Compooper'


# @curio_run
# async def test_file_send_double():
#     r = await asks.post('http://httpbin.org/post',
#                         files={'file_1': TEST_FILE1,
#                                'file_2': TEST_FILE2})
#     j = r.json()
#     assert j['files']['file_2'] == 'My slug <3'


# @curio_run
# async def test_file_and_data_send():
#     r = await asks.post('http://httpbin.org/post',
#                         files={'file_1': TEST_FILE1,
#                                'data_1': 'watwatwatwat'})
#     j = r.json()
#     assert j['form']['data_1'] == 'watwatwatwat'


# # JSON send test
# @curio_run
# async def test_json_send():
#     r = await asks.post('http://httpbin.org/post',
#                         json={'key_1': True,
#                               'key_2': 'cheesestring'})
#     j = r.json()
#     assert j['json']['key_1'] is True
#     assert j['json']['key_2'] == 'cheesestring'


# # Test decompression
# @curio_run
# async def test_gzip():
#     r = await asks.get('http://httpbin.org/gzip')
#     assert r.text


# @curio_run
# async def test_deflate():
#     r = await asks.get('http://httpbin.org/deflate')
#     assert r.text


# # Test chunked TE
# @curio_run
# async def test_chunked_te():
#     r = await asks.get('http://httpbin.org/range/3072')
#     assert r.status_code == 200


# # Test stream response
# @curio_run
# async def test_stream():
#     img = b''
#     r = await asks.get('http://httpbin.org/image/png', stream=True)
#     async for chunk in r.body:
#         img += chunk
#     assert len(img) == 8090


# # Test connection close without content-length and transfer-encoding
# @curio_run
# async def test_connection_close():
#     r = await asks.get('https://www.ua-region.com.ua/search/?q=rrr')
#     assert r.text


# # Test callback
# callback_data = b''
# async def callback_example(chunk):
#     global callback_data
#     callback_data += chunk


# @curio_run
# async def test_callback():
#     await asks.get('http://httpbin.org/image/png',
#                    callback=callback_example)
#     assert len(callback_data) == 8090


# # Session Tests
# # =============

# # Test Session with two pooled connections on four get requests.
# async def hsession_t_smallpool(s):
#     r = await s.get(path='/get')
#     assert r.status_code == 200


# @curio_run
# async def test_hsession_smallpool():
#     from asks.sessions import Session
#     s = Session('http://httpbin.org', connections=2)
#     async with curio.TaskGroup() as g:
#         for _ in range(10):
#             await g.spawn(hsession_t_smallpool(s))


# # Test stateful Session
# async def hsession_t_stateful(s):
#     r = await s.get()
#     assert r.status_code == 200


# @curio_run
# async def test_session_stateful():
#     from asks.sessions import Session
#     s = Session(
#         'https://google.ie', persist_cookies=True)
#     async with curio.TaskGroup() as g:
#         await g.spawn(hsession_t_stateful(s))
#     assert 'www.google.ie' in s._cookie_tracker.domain_dict.keys()

# async def session_t_stateful_double_worker(s):
#     r = await s.get()
#     assert r.status_code == 200


# @curio_run
# async def test_session_stateful_double():
#     from asks.sessions import Session
#     s = Session('https://google.ie', persist_cookies=True)
#     async with curio.TaskGroup() as g:
#         for _ in range(4):
#             await g.spawn(session_t_stateful_double_worker(s))


# # Session Tests
# # ==============

# # Test Session with two pooled connections on four get requests.
# async def session_t_smallpool(s):
#     r = await s.get('http://httpbin.org/get')
#     assert r.status_code == 200


# @curio_run
# async def test_Session_smallpool():
#     from asks.sessions import Session
#     s = Session(connections=2)
#     for _ in range(10):
#         await curio.spawn(session_t_smallpool(s))<|MERGE_RESOLUTION|>--- conflicted
+++ resolved
@@ -66,7 +66,6 @@
 # # Redirect tests
 
 
-<<<<<<< HEAD
 @Server(
     _TEST_LOC,
     max_requests=4,
@@ -78,7 +77,6 @@
     ],
     ordered_steps=True,
 )
-=======
 @curio_run
 async def test_http_get_client_error():
     r = await asks.get('http://httpbin.org/status/400')
@@ -96,7 +94,6 @@
 
 
 # Redirect tests
->>>>>>> 733f277b
 @curio_run
 async def test_http_redirect(server):
     r = await asks.get(server.http_test_url + '/redirect_1')
